--- conflicted
+++ resolved
@@ -307,13 +307,8 @@
         /// <summary>
         /// Extract a mail body in memory without saving data on the hard drive.
         /// </summary>
-        /// <param name="message">Mail as Stream</param>
-<<<<<<< HEAD
-        /// <param name="hyperlinks">When set to <c>true</c> then hyperlinks are generated for the email adresses</param>
-=======
+        /// <param name="mail">Mail as Stream</param>
         /// <param name="hyperlinks">When true then hyperlinks are generated for the To, CC, BCC and attachments</param>
-        /// <param name="contentType">Content type, e.g. text/html; charset=utf-8</param>
->>>>>>> 3fe3377f
         /// <returns>Body as string (can be html code, ...)</returns>
         public string ExtractMsgEmailBody(Storage.Message message, bool hyperlinks, string contentType)
         {
