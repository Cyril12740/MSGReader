--- conflicted
+++ resolved
@@ -175,14 +175,6 @@
 
                             if (string.IsNullOrEmpty(FileName))
                                 FileName = fileTypeInfo.Description;
-<<<<<<< HEAD
-
-                            OleAttachment = true;
-
-                            FileName += "." + fileTypeInfo.Extension.ToLower();
-                            IsInline = true;
-                        }
-=======
 
                             FileName += "." + fileTypeInfo.Extension.ToLower();
                         }
@@ -209,7 +201,6 @@
 
                         OleAttachment = true;
                         IsInline = true;
->>>>>>> 83335f9e
                         break;
                 }
             }
